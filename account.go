package libbtc

import (
	"context"
	"crypto/ecdsa"
	"encoding/json"
	"fmt"
	"io/ioutil"
	"net/http"
	"os"
	"time"

	"github.com/btcsuite/btcd/btcec"
	"github.com/btcsuite/btcd/chaincfg"
	"github.com/btcsuite/btcd/txscript"
	"github.com/btcsuite/btcd/wire"
	"github.com/btcsuite/btcutil"
	"github.com/sirupsen/logrus"
)

// The TxExecutionSpeed indicates the tier of speed that the transaction falls
// under while writing to the blockchain.
type TxExecutionSpeed uint8

// TxExecutionSpeed values.
const (
	Nil = TxExecutionSpeed(iota)
	Slow
	Standard
	Fast
)

type account struct {
	PrivKey *btcec.PrivateKey
	Logger  logrus.FieldLogger
	Client
}

// Account is an Bitcoin external account that can sign and submit transactions
// to the Bitcoin blockchain. An Account is an abstraction over the Bitcoin
// blockchain.
type Account interface {
	Client
	BTCClient() Client
	Address() (btcutil.Address, error)
	SerializedPublicKey() ([]byte, error)
	Transfer(ctx context.Context, to string, value int64, speed TxExecutionSpeed, sendAll bool) (string, int64, error)
	SendTransaction(
		ctx context.Context,
		script []byte,
		speed TxExecutionSpeed,
		updateTxIn func(*wire.TxIn),
		preCond func(*wire.MsgTx) bool,
		f func(*txscript.ScriptBuilder),
		postCond func(*wire.MsgTx) bool,
		sendAll bool,
	) (string, int64, error)
}

// NewAccount returns a user account for the provided private key which is
// connected to a Bitcoin client.
func NewAccount(client Client, privateKey *ecdsa.PrivateKey, logger logrus.FieldLogger) Account {
	if logger == nil {
		nullLogger := logrus.New()
		logFile, err := os.OpenFile(os.DevNull, os.O_APPEND|os.O_WRONLY, 0666)
		if err != nil {
			panic(err)
		}
		nullLogger.SetOutput(logFile)
		logger = nullLogger
	}
	return &account{
		(*btcec.PrivateKey)(privateKey),
		logger,
		client,
	}
}

// Address returns the address of the given private key
func (account *account) Address() (btcutil.Address, error) {
	pubKeyBytes, err := account.SerializedPublicKey()
	if err != nil {
		return nil, err
	}
	return account.PublicKeyToAddress(pubKeyBytes)
}

// Transfer bitcoins to the given address
func (account *account) Transfer(ctx context.Context, to string, value int64, speed TxExecutionSpeed, sendAll bool) (string, int64, error) {
	if sendAll {
		me, err := account.Address()
		if err != nil {
			return "", 0, err
		}
		balance, err := account.Balance(ctx, me.EncodeAddress(), 0)
		if err != nil {
			return "", 0, err
		}
		value = balance
	}

	address, err := btcutil.DecodeAddress(to, account.NetworkParams())
	if err != nil {
		return "", 0, err
	}
	return account.SendTransaction(
		ctx,
		nil,
		speed,
		nil,
		func(tx *wire.MsgTx) bool {
			P2PKHScript, err := txscript.PayToAddrScript(address)
			if err != nil {
				return false
			}
			tx.AddTxOut(wire.NewTxOut(value, P2PKHScript))
			return true
		},
		nil,
		nil,
		sendAll,
	)
}

// SendTransaction builds, signs, verifies and publishes a transaction to the
// corresponding blockchain. If contract is provided then the transaction uses
// the contract's unspent outputs for the transaction, otherwise uses the
// account's unspent outputs to fund the transaction. preCond is executed in
// the starting of the process, if it returns false SendTransaction returns
// ErrPreConditionCheckFailed and stops the process. This function can be used
// to modify how the unspent outputs are spent, this can be nil. f is supposed
// to be used with non empty contracts, to modify the signature script. preCond
// is executed in the starting of the process, if it returns false
// SendTransaction returns ErrPreConditionCheckFailed and stops the process.
func (account *account) SendTransaction(
	ctx context.Context,
	contract []byte,
	speed TxExecutionSpeed,
	updateTxIn func(*wire.TxIn),
	preCond func(*wire.MsgTx) bool,
	f func(*txscript.ScriptBuilder),
	postCond func(*wire.MsgTx) bool,
	sendAll bool,
) (string, int64, error) {
	// Current Bitcoin Transaction Version (2).
	tx := account.newTx(ctx, wire.NewMsgTx(2))
	if preCond != nil && !preCond(tx.msgTx) {
		return "", 0, ErrPreConditionCheckFailed
	}

	var address btcutil.Address
	var err error
	if contract == nil {
		address, err = account.Address()
		if err != nil {
			return "", 0, err
		}
	} else {
		address, err = btcutil.NewAddressScriptHash(contract, account.NetworkParams())
		if err != nil {
			return "", 0, err
<<<<<<< HEAD
=======
		}
	}

	account.Logger.Infof("funding %s, with fee %d SAT/byte", address.EncodeAddress(), speed)
	if sendAll {
		if err := tx.fundAll(address); err != nil {
			return "", 0, err
>>>>>>> eadc3742
		}
	} else {
		if err := tx.fund(address); err != nil {
			return "", 0, err
		}
	}
	account.Logger.Info("successfully funded the transaction")

	account.Logger.Info("estimating stx size")
	size, err := tx.estimateSTXSize(f, updateTxIn, contract)
	if err != nil {
		return "", 0, err
	}
	account.Logger.Info("successfully estimated stx size")

	rate, err := SuggestedTxRate(speed)
	if err != nil {
		rate = 30
	}

<<<<<<< HEAD
	account.Logger.Infof("funding %s, with fee %d SAT/byte", address.EncodeAddress(), speed)
	if sendAll {
		if err := tx.fundAll(address); err != nil {
			return "", 0, err
		}
	} else {
		if err := tx.fund(address); err != nil {
			return "", 0, err
		}
	}
	account.Logger.Info("successfully funded the transaction")

	account.Logger.Info("estimating stx size")
	size, err := tx.estimateSTXSize(f, updateTxIn, contract)
	if err != nil {
		return "", 0, err
	}
	account.Logger.Info("successfully estimated stx size")

	rate, err := SuggestedTxRate(speed)
	if err != nil {
		rate = 30
	}

	txFee := int64(size) * rate
	if txFee > MaxBitcoinFee-BitcoinDust {
		txFee = MaxBitcoinFee
	}
	tx.msgTx.TxOut[len(tx.msgTx.TxOut)-1].Value -= txFee

=======
	txFee := int64(size) * rate
	if txFee > MaxBitcoinFee-BitcoinDust {
		txFee = MaxBitcoinFee
	}
	tx.msgTx.TxOut[len(tx.msgTx.TxOut)-1].Value -= txFee

>>>>>>> eadc3742
	account.Logger.Info("signing the tx")
	if err := tx.sign(f, updateTxIn, contract); err != nil {
		return "", 0, err
	}
	account.Logger.Info("successfully signined the tx")

	account.Logger.Info("verifying the tx")
	if err := tx.verify(); err != nil {
		return "", 0, err
	}
	account.Logger.Info("successfully verified the tx")

	for {
		account.Logger.Info("trying to submit the tx")
		select {
		case <-ctx.Done():
			account.Logger.Info("submitting failed due to failed post condition")
			return "", 0, ErrPostConditionCheckFailed
		default:
			if err := tx.submit(); err != nil {
				account.Logger.Infof("submitting failed due to %s", err)
				return "", 0, err
			}
			for i := 0; i < 60; i++ {
				if postCond == nil || postCond(tx.msgTx) {
					account.Logger.Infof("successfully submitted the tx", err)
					return tx.msgTx.TxHash().String(), txFee, nil
				}
				time.Sleep(5 * time.Second)
			}
		}
	}
}

func (account *account) SerializedPublicKey() ([]byte, error) {
	return account.SerializePublicKey(account.PrivKey.PubKey())
}

func (account *account) BTCClient() Client {
	return account.Client
}

// SuggestedTxRate returns the gas price that bitcoinfees.earn.com recommends for
// transactions to be mined on Bitcoin blockchain based on the speed provided.
func SuggestedTxRate(txSpeed TxExecutionSpeed) (int64, error) {
	request, err := http.NewRequest("GET", "https://bitcoinfees.earn.com/api/v1/fees/recommended", nil)
	if err != nil {
		return 0, fmt.Errorf("cannot build request to bitcoinfees.earn.com = %v", err)
	}
	request.Header.Set("Content-Type", "application/json")

	res, err := (&http.Client{}).Do(request)
	if err != nil {
		return 0, fmt.Errorf("cannot connect to bitcoinfees.earn.com = %v", err)
	}
	if res.StatusCode != http.StatusOK {
		return 0, fmt.Errorf("unexpected status code %v from bitcoinfees.earn.com", res.StatusCode)
	}

	data := struct {
		Slow     int64 `json:"fastestFee"`
		Standard int64 `json:"halfHourFee"`
		Fast     int64 `json:"hourFee"`
	}{}
	if err = json.NewDecoder(res.Body).Decode(&data); err != nil {
		resp, err := ioutil.ReadAll(res.Body)
		if err != nil {
			return 0, err
		}
		return 0, fmt.Errorf("cannot decode response body (%s) from bitcoinfees.earn.com = %v", resp, err)
	}

	switch txSpeed {
	case Slow:
		return data.Slow, nil
	case Standard:
		return data.Standard, nil
	case Fast:
		return data.Fast, nil
	default:
		return 0, fmt.Errorf("invalid speed tier: %v", txSpeed)
	}
}

// SuggestedTxRate returns the gas price that bitcoinfees.earn.com recommends for
// transactions to be mined on Bitcoin blockchain based on the speed provided.
func SuggestedTxRate(txSpeed TxExecutionSpeed) (int64, error) {
	request, err := http.NewRequest("GET", "https://bitcoinfees.earn.com/api/v1/fees/recommended", nil)
	if err != nil {
		return 0, fmt.Errorf("cannot build request to bitcoinfees.earn.com = %v", err)
	}
	request.Header.Set("Content-Type", "application/json")

	res, err := (&http.Client{}).Do(request)
	if err != nil {
		return 0, fmt.Errorf("cannot connect to bitcoinfees.earn.com = %v", err)
	}
	if res.StatusCode != http.StatusOK {
		return 0, fmt.Errorf("unexpected status code %v from bitcoinfees.earn.com", res.StatusCode)
	}

	data := struct {
		Slow     int64 `json:"fastestFee"`
		Standard int64 `json:"halfHourFee"`
		Fast     int64 `json:"hourFee"`
	}{}
	if err = json.NewDecoder(res.Body).Decode(&data); err != nil {
		resp, err := ioutil.ReadAll(res.Body)
		if err != nil {
			return 0, err
		}
		return 0, fmt.Errorf("cannot decode response body (%s) from bitcoinfees.earn.com = %v", resp, err)
	}

	switch txSpeed {
	case Slow:
		return data.Slow, nil
	case Standard:
		return data.Standard, nil
	case Fast:
		return data.Fast, nil
	default:
		return 0, fmt.Errorf("invalid speed tier: %v", txSpeed)
	}
}<|MERGE_RESOLUTION|>--- conflicted
+++ resolved
@@ -11,7 +11,6 @@
 	"time"
 
 	"github.com/btcsuite/btcd/btcec"
-	"github.com/btcsuite/btcd/chaincfg"
 	"github.com/btcsuite/btcd/txscript"
 	"github.com/btcsuite/btcd/wire"
 	"github.com/btcsuite/btcutil"
@@ -159,8 +158,6 @@
 		address, err = btcutil.NewAddressScriptHash(contract, account.NetworkParams())
 		if err != nil {
 			return "", 0, err
-<<<<<<< HEAD
-=======
 		}
 	}
 
@@ -168,32 +165,6 @@
 	if sendAll {
 		if err := tx.fundAll(address); err != nil {
 			return "", 0, err
->>>>>>> eadc3742
-		}
-	} else {
-		if err := tx.fund(address); err != nil {
-			return "", 0, err
-		}
-	}
-	account.Logger.Info("successfully funded the transaction")
-
-	account.Logger.Info("estimating stx size")
-	size, err := tx.estimateSTXSize(f, updateTxIn, contract)
-	if err != nil {
-		return "", 0, err
-	}
-	account.Logger.Info("successfully estimated stx size")
-
-	rate, err := SuggestedTxRate(speed)
-	if err != nil {
-		rate = 30
-	}
-
-<<<<<<< HEAD
-	account.Logger.Infof("funding %s, with fee %d SAT/byte", address.EncodeAddress(), speed)
-	if sendAll {
-		if err := tx.fundAll(address); err != nil {
-			return "", 0, err
 		}
 	} else {
 		if err := tx.fund(address); err != nil {
@@ -220,14 +191,6 @@
 	}
 	tx.msgTx.TxOut[len(tx.msgTx.TxOut)-1].Value -= txFee
 
-=======
-	txFee := int64(size) * rate
-	if txFee > MaxBitcoinFee-BitcoinDust {
-		txFee = MaxBitcoinFee
-	}
-	tx.msgTx.TxOut[len(tx.msgTx.TxOut)-1].Value -= txFee
-
->>>>>>> eadc3742
 	account.Logger.Info("signing the tx")
 	if err := tx.sign(f, updateTxIn, contract); err != nil {
 		return "", 0, err
@@ -310,46 +273,4 @@
 	default:
 		return 0, fmt.Errorf("invalid speed tier: %v", txSpeed)
 	}
-}
-
-// SuggestedTxRate returns the gas price that bitcoinfees.earn.com recommends for
-// transactions to be mined on Bitcoin blockchain based on the speed provided.
-func SuggestedTxRate(txSpeed TxExecutionSpeed) (int64, error) {
-	request, err := http.NewRequest("GET", "https://bitcoinfees.earn.com/api/v1/fees/recommended", nil)
-	if err != nil {
-		return 0, fmt.Errorf("cannot build request to bitcoinfees.earn.com = %v", err)
-	}
-	request.Header.Set("Content-Type", "application/json")
-
-	res, err := (&http.Client{}).Do(request)
-	if err != nil {
-		return 0, fmt.Errorf("cannot connect to bitcoinfees.earn.com = %v", err)
-	}
-	if res.StatusCode != http.StatusOK {
-		return 0, fmt.Errorf("unexpected status code %v from bitcoinfees.earn.com", res.StatusCode)
-	}
-
-	data := struct {
-		Slow     int64 `json:"fastestFee"`
-		Standard int64 `json:"halfHourFee"`
-		Fast     int64 `json:"hourFee"`
-	}{}
-	if err = json.NewDecoder(res.Body).Decode(&data); err != nil {
-		resp, err := ioutil.ReadAll(res.Body)
-		if err != nil {
-			return 0, err
-		}
-		return 0, fmt.Errorf("cannot decode response body (%s) from bitcoinfees.earn.com = %v", resp, err)
-	}
-
-	switch txSpeed {
-	case Slow:
-		return data.Slow, nil
-	case Standard:
-		return data.Standard, nil
-	case Fast:
-		return data.Fast, nil
-	default:
-		return 0, fmt.Errorf("invalid speed tier: %v", txSpeed)
-	}
 }