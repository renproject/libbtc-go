--- conflicted
+++ resolved
@@ -17,21 +17,6 @@
 	// Balance of the given address on Bitcoin blockchain.
 	Balance(ctx context.Context, address string, confirmations int64) (int64, error)
 
-<<<<<<< HEAD
-	// ScriptSpent checks whether a script is spent.
-	ScriptSpent(ctx context.Context, address string) (bool, error)
-
-	// ScriptFunded checks whether a script is funded.
-	ScriptFunded(ctx context.Context, address string, value int64) (bool, int64, error)
-
-	ScriptRedeemed(ctx context.Context, address string, value int64) (bool, int64, error)
-
-	GetScriptFromSpentP2SH(ctx context.Context, address string) ([]byte, error)
-
-	Confirmations(ctx context.Context, txHash string) (int64, error)
-
-=======
->>>>>>> eadc3742
 	// FormatTransactionView formats the message and txhash into a user friendly
 	// message.
 	FormatTransactionView(msg, txhash string) string
@@ -95,35 +80,7 @@
 func NewBlockchainInfoClient(network string) (Client, error) {
 	core, err := clients.NewBlockchainInfoClientCore(network)
 	if err != nil {
-<<<<<<< HEAD
-		return false, 0, err
-	}
-	return rawAddress.Received >= value, rawAddress.Received, nil
-}
-
-func (client *client) ScriptRedeemed(ctx context.Context, address string, value int64) (bool, int64, error) {
-	rawAddress, err := client.GetRawAddressInformation(ctx, address)
-	if err != nil {
-		return false, 0, err
-	}
-	return rawAddress.Received >= value && rawAddress.Balance == 0, rawAddress.Balance, nil
-}
-
-func (client *client) NetworkParams() *chaincfg.Params {
-	return client.Params
-}
-
-func (client *client) FormatTransactionView(msg, txhash string) string {
-	switch client.NetworkParams().Name {
-	case "mainnet":
-		return fmt.Sprintf("%s, transaction can be viewed at https://live.blockcypher.com/btc/tx/%s", msg, txhash)
-	case "testnet3":
-		return fmt.Sprintf("%s, transaction can be viewed at https://live.blockcypher.com/btc-testnet/tx/%s", msg, txhash)
-	default:
-		panic(NewErrUnsupportedNetwork(client.NetworkParams().Name))
-=======
 		return nil, err
->>>>>>> eadc3742
 	}
 	return &client{core}, nil
 }
