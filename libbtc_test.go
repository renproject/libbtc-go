package libbtc_test

import (
	"bytes"
	"context"
	"crypto/ecdsa"
	"crypto/rand"
	"crypto/sha256"
	"encoding/hex"
	"fmt"
	"os"

	. "github.com/onsi/ginkgo"
	. "github.com/onsi/gomega"
	. "github.com/renproject/libbtc-go"

	"github.com/btcsuite/btcd/btcec"
	"github.com/btcsuite/btcd/chaincfg"
	"github.com/btcsuite/btcd/txscript"
	"github.com/btcsuite/btcd/wire"
	"github.com/btcsuite/btcutil"
	"github.com/btcsuite/btcutil/hdkeychain"
	"github.com/tyler-smith/go-bip39"
)

var _ = Describe("LibBTC", func() {
	loadMasterKey := func(network uint32) (*hdkeychain.ExtendedKey, error) {
		switch network {
		case 1:
			seed := bip39.NewSeed(os.Getenv("TESTNET_MNEMONIC"), os.Getenv("TESTNET_PASSPHRASE"))
			return hdkeychain.NewMaster(seed, &chaincfg.TestNet3Params)
		case 0:
			seed := bip39.NewSeed(os.Getenv("MNEMONIC"), os.Getenv("PASSPHRASE"))
			return hdkeychain.NewMaster(seed, &chaincfg.MainNetParams)
		default:
			return nil, NewErrUnsupportedNetwork(fmt.Sprintf("network id: %d", network))
		}
	}

	loadKey := func(path ...uint32) (*ecdsa.PrivateKey, error) {
		key, err := loadMasterKey(path[1])
		if err != nil {
			return nil, err
		}
		for _, val := range path {
			key, err = key.Child(val)
			if err != nil {
				return nil, err
			}
		}
		privKey, err := key.ECPrivKey()
		if err != nil {
			return nil, err
		}
		return privKey.ToECDSA(), nil
	}

	buildHaskLockContract := func(secretHash [32]byte, to btcutil.Address) ([]byte, error) {
		b := txscript.NewScriptBuilder()
		b.AddOp(txscript.OP_SIZE)
		b.AddData([]byte{32})
		b.AddOp(txscript.OP_EQUALVERIFY)
		b.AddOp(txscript.OP_SHA256)
		b.AddData(secretHash[:])
		b.AddOp(txscript.OP_EQUALVERIFY)
		b.AddOp(txscript.OP_DUP)
		b.AddOp(txscript.OP_HASH160)
		b.AddData(to.(*btcutil.AddressPubKeyHash).Hash160()[:])
		b.AddOp(txscript.OP_EQUALVERIFY)
		b.AddOp(txscript.OP_CHECKSIG)
		return b.Script()
	}

	buildClients := func() []Client {
		// APIClient, err := NewBlockchainInfoClient("testnet")
		// if err != nil {
		// 	panic(err)
		// }
		FNClient, err := NewBitcoinFNClient(os.Getenv("RPC_URL"), os.Getenv("RPC_USER"), os.Getenv("RPC_PASSWORD"))
		if err != nil {
			panic(err)
		}
		return []Client{ /*APIClient,*/ FNClient}
	}

	getAccounts := func(client Client) (Account, Account) {
		mainKey, err := loadKey(44, 1, 0, 0, 0) // "m/44'/1'/0'/0/0"
<<<<<<< HEAD
		Expect(err).Should(BeNil())
		mainAccount := NewAccount(client, mainKey, nil)
		secKey, err := loadKey(44, 1, 1, 0, 0) // "m/44'/1'/1'/0/0"
		Expect(err).Should(BeNil())
=======
		if err != nil {
			panic(err)
		}
		mainAccount := NewAccount(client, mainKey, nil)
		secKey, err := loadKey(44, 1, 1, 0, 0) // "m/44'/1'/1'/0/0"
		if err != nil {
			panic(err)
		}
>>>>>>> eadc3742
		secondaryAccount := NewAccount(client, secKey, nil)
		return mainAccount, secondaryAccount
	}

	getContractDetails := func(spender btcutil.Address, net *chaincfg.Params, secret [32]byte) ([]byte, []byte, btcutil.Address) {
		secretHash := sha256.Sum256(secret[:])
		contract, err := buildHaskLockContract(secretHash, spender)
		if err != nil {
			panic(err)
		}
		contractAddress, err := btcutil.NewAddressScriptHash(contract, net)
		if err != nil {
			panic(err)
		}
		payToContractPublicKey, err := txscript.PayToAddrScript(contractAddress)
		return contract, payToContractPublicKey, contractAddress
	}

	for _, client := range buildClients() {
		var secret [32]byte
		rand.Read(secret[:])

		Context("when interacting with testnet", func() {
			It("should get a valid address of an account", func() {
				mainAccount, _ := getAccounts(client)
				addr, err := mainAccount.Address()
				Expect(err).Should(BeNil())
				Expect(addr.IsForNet(&chaincfg.TestNet3Params)).Should(BeTrue())
				fmt.Println("Address: ", addr)
			})

			It("should get correct network of an account", func() {
				mainAccount, _ := getAccounts(client)
				Expect(mainAccount.NetworkParams()).Should(Equal(&chaincfg.TestNet3Params))
			})

			It("should get a valid serialized public key of an account", func() {
				mainAccount, _ := getAccounts(client)
				pubKey, err := mainAccount.SerializedPublicKey()
				Expect(err).Should(BeNil())
				Expect(btcec.IsCompressedPubKey(pubKey)).Should(BeFalse())
				_, err = btcec.ParsePubKey(pubKey, btcec.S256())
				Expect(err).Should(BeNil())
			})

<<<<<<< HEAD
		It("should transfer 10000 SAT to another address", func() {
			mainAccount, secondaryAccount := getAccounts()
			secAddr, err := secondaryAccount.Address()
			Expect(err).Should(BeNil())
			initialBalance, err := secondaryAccount.Balance(context.Background(), secAddr.String(), 0)
			Expect(err).Should(BeNil())
			// building a transaction to transfer bitcoin to the secondary address
			_, _, err = mainAccount.Transfer(context.Background(), secAddr.String(), 10000, Fast, false)
			Expect(err).Should(BeNil())
			finalBalance, err := secondaryAccount.Balance(context.Background(), secAddr.String(), 0)
			Expect(err).Should(BeNil())
			Expect(finalBalance - initialBalance).Should(Equal(int64(10000)))
		})

		It("should deposit 50000 SAT to the contract address", func() {
			_, payToContractPublicKey, contractAddress := getContractDetails(secret)
			mainAccount, secondaryAccount := getAccounts()
			initialBalance, err := secondaryAccount.Balance(context.Background(), contractAddress.EncodeAddress(), 0)
			Expect(err).Should(BeNil())
			// building a transaction to transfer bitcoin to the secondary address
			_, _, err = mainAccount.SendTransaction(
				context.Background(),
				nil,
				Fast, // fee
				nil,
				func(msgtx *wire.MsgTx) bool {
					funded, val, err := mainAccount.ScriptFunded(context.Background(), contractAddress.EncodeAddress(), 50000)
					if err != nil {
						return false
					}
					if !funded {
						msgtx.AddTxOut(wire.NewTxOut(50000-val, payToContractPublicKey))
					}
					return !funded
				},
				nil,
				func(msgtx *wire.MsgTx) bool {
					funded, _, err := mainAccount.ScriptFunded(context.Background(), contractAddress.EncodeAddress(), 50000)
					if err != nil {
						return false
					}
					return funded
				},
				false,
			)
			Expect(err).Should(BeNil())
			finalBalance, err := secondaryAccount.Balance(context.Background(), contractAddress.EncodeAddress(), 0)
			Expect(err).Should(BeNil())
			Expect(finalBalance - initialBalance).Should(Equal(int64(50000)))
		})

		It("should withdraw 50000 SAT from the contract address", func() {
			contract, _, contractAddress := getContractDetails(secret)
			_, secondaryAccount := getAccounts()
			initialBalance, err := secondaryAccount.Balance(context.Background(), contractAddress.EncodeAddress(), 0)
			Expect(err).Should(BeNil())
			secondaryAddress, err := secondaryAccount.Address()
			Expect(err).Should(BeNil())
			P2PKHScript, err := txscript.PayToAddrScript(secondaryAddress)
			Expect(err).Should(BeNil())
			// building a transaction to transfer bitcoin to the secondary address
			_, _, err = secondaryAccount.SendTransaction(
				context.Background(),
				contract,
				Fast, // fee
				nil,
				func(msgtx *wire.MsgTx) bool {
					redeemed, val, err := secondaryAccount.ScriptRedeemed(context.Background(), contractAddress.EncodeAddress(), 50000)
					if err != nil {
						return false
					}
					if !redeemed {
						msgtx.AddTxOut(wire.NewTxOut(val, P2PKHScript))
					}
					return !redeemed
				},
				func(builder *txscript.ScriptBuilder) {
					builder.AddData(secret[:])
				},
				func(msgtx *wire.MsgTx) bool {
					spent, err := secondaryAccount.ScriptSpent(context.Background(), contractAddress.EncodeAddress())
					if err != nil {
						return false
					}
					return spent
				},
				true,
			)
			Expect(err).Should(BeNil())
			finalBalance, err := secondaryAccount.Balance(context.Background(), contractAddress.EncodeAddress(), 0)
			Expect(err).Should(BeNil())
			Expect(initialBalance - finalBalance).Should(Equal(int64(50000)))
		})
=======
			It("should get the balance of an address", func() {
				mainAccount, _ := getAccounts(client)
				addr, err := mainAccount.Address()
				Expect(err).Should(BeNil())
				balance, err := mainAccount.Balance(context.Background(), addr.String(), 0)
				Expect(err).Should(BeNil())
				fmt.Printf("%s: %d SAT", addr, balance)
			})

			It("should transfer 10000 SAT to another address", func() {
				mainAccount, secondaryAccount := getAccounts(client)
				secAddr, err := secondaryAccount.Address()
				Expect(err).Should(BeNil())
				initialBalance, err := secondaryAccount.Balance(context.Background(), secAddr.String(), 0)
				Expect(err).Should(BeNil())
				// building a transaction to transfer bitcoin to the secondary address
				_, _, err = mainAccount.Transfer(context.Background(), secAddr.String(), 10000, Fast, false)
				Expect(err).Should(BeNil())
				finalBalance, err := secondaryAccount.Balance(context.Background(), secAddr.String(), 0)
				Expect(err).Should(BeNil())
				Expect(finalBalance - initialBalance).Should(Equal(int64(10000)))
			})

			It("should deposit 50000 SAT to the contract address", func() {
				mainAccount, secondaryAccount := getAccounts(client)
				spender, err := secondaryAccount.Address()
				Expect(err).Should(BeNil())
				_, payToContractPublicKey, contractAddress := getContractDetails(spender, mainAccount.NetworkParams(), secret)
				initialBalance, err := secondaryAccount.Balance(context.Background(), contractAddress.EncodeAddress(), 0)
				Expect(err).Should(BeNil())
				// building a transaction to transfer bitcoin to the secondary address
				_, _, err = mainAccount.SendTransaction(
					context.Background(),
					nil,
					Fast, // fee
					nil,
					func(msgtx *wire.MsgTx) bool {
						funded, val, err := mainAccount.ScriptFunded(context.Background(), contractAddress.EncodeAddress(), 50000)
						if err != nil {
							return false
						}
						if !funded {
							msgtx.AddTxOut(wire.NewTxOut(50000-val, payToContractPublicKey))
						}
						return !funded
					},
					nil,
					func(msgtx *wire.MsgTx) bool {
						funded, _, err := mainAccount.ScriptFunded(context.Background(), contractAddress.EncodeAddress(), 50000)
						if err != nil {
							return false
						}
						return funded
					},
					false,
				)
				Expect(err).Should(BeNil())
				finalBalance, err := secondaryAccount.Balance(context.Background(), contractAddress.EncodeAddress(), 0)
				Expect(err).Should(BeNil())
				Expect(finalBalance - initialBalance).Should(Equal(int64(50000)))
			})
>>>>>>> eadc3742

			It("should withdraw 50000 SAT from the contract address", func() {
				_, secondaryAccount := getAccounts(client)
				spender, err := secondaryAccount.Address()
				Expect(err).Should(BeNil())
				contract, _, contractAddress := getContractDetails(spender, secondaryAccount.NetworkParams(), secret)
				initialBalance, err := secondaryAccount.Balance(context.Background(), contractAddress.EncodeAddress(), 0)
				Expect(err).Should(BeNil())
				P2PKHScript, err := txscript.PayToAddrScript(spender)
				Expect(err).Should(BeNil())
				// building a transaction to transfer bitcoin to the secondary address
				_, _, err = secondaryAccount.SendTransaction(
					context.Background(),
					contract,
					Fast, // fee
					nil,
					func(msgtx *wire.MsgTx) bool {
						redeemed, val, err := secondaryAccount.ScriptRedeemed(context.Background(), contractAddress.EncodeAddress(), 50000)
						if err != nil {
							return false
						}
						if !redeemed {
							msgtx.AddTxOut(wire.NewTxOut(val, P2PKHScript))
						}
						return !redeemed
					},
					func(builder *txscript.ScriptBuilder) {
						builder.AddData(secret[:])
					},
					func(msgtx *wire.MsgTx) bool {
						spent, _, err := secondaryAccount.ScriptSpent(context.Background(), contractAddress.EncodeAddress(), spender.EncodeAddress())
						if err != nil {
							return false
						}
						return spent
					},
					true,
				)
				Expect(err).Should(BeNil())
				finalBalance, err := secondaryAccount.Balance(context.Background(), contractAddress.EncodeAddress(), 0)
				Expect(err).Should(BeNil())
				Expect(initialBalance - finalBalance).Should(Equal(int64(50000)))
			})

			It("should be able to extract details from a spent contract", func() {
				mainAccount, secondaryAccount := getAccounts(client)
				spender, err := secondaryAccount.Address()
				Expect(err).Should(BeNil())
				_, _, contractAddress := getContractDetails(spender, mainAccount.NetworkParams(), secret)
				spent, sigScript, err := mainAccount.ScriptSpent(context.Background(), contractAddress.EncodeAddress(), spender.EncodeAddress())
				Expect(err).Should(BeNil())
				Expect(spent).Should(BeTrue())
				Expect(err).Should(BeNil())
				sigScriptBytes, err := hex.DecodeString(sigScript)
				Expect(err).Should(BeNil())
				pushes, err := txscript.PushedData(sigScriptBytes)
				Expect(err).Should(BeNil())
				success := false
				for _, push := range pushes {
					if bytes.Compare(push, secret[:]) == 0 {
						success = true
					}
				}
				Expect(success).Should(BeTrue())
			})
		})
	}
})<|MERGE_RESOLUTION|>--- conflicted
+++ resolved
@@ -85,21 +85,14 @@
 
 	getAccounts := func(client Client) (Account, Account) {
 		mainKey, err := loadKey(44, 1, 0, 0, 0) // "m/44'/1'/0'/0/0"
-<<<<<<< HEAD
-		Expect(err).Should(BeNil())
+		if err != nil {
+			panic(err)
+		}
 		mainAccount := NewAccount(client, mainKey, nil)
 		secKey, err := loadKey(44, 1, 1, 0, 0) // "m/44'/1'/1'/0/0"
-		Expect(err).Should(BeNil())
-=======
-		if err != nil {
-			panic(err)
-		}
-		mainAccount := NewAccount(client, mainKey, nil)
-		secKey, err := loadKey(44, 1, 1, 0, 0) // "m/44'/1'/1'/0/0"
-		if err != nil {
-			panic(err)
-		}
->>>>>>> eadc3742
+		if err != nil {
+			panic(err)
+		}
 		secondaryAccount := NewAccount(client, secKey, nil)
 		return mainAccount, secondaryAccount
 	}
@@ -145,101 +138,6 @@
 				Expect(err).Should(BeNil())
 			})
 
-<<<<<<< HEAD
-		It("should transfer 10000 SAT to another address", func() {
-			mainAccount, secondaryAccount := getAccounts()
-			secAddr, err := secondaryAccount.Address()
-			Expect(err).Should(BeNil())
-			initialBalance, err := secondaryAccount.Balance(context.Background(), secAddr.String(), 0)
-			Expect(err).Should(BeNil())
-			// building a transaction to transfer bitcoin to the secondary address
-			_, _, err = mainAccount.Transfer(context.Background(), secAddr.String(), 10000, Fast, false)
-			Expect(err).Should(BeNil())
-			finalBalance, err := secondaryAccount.Balance(context.Background(), secAddr.String(), 0)
-			Expect(err).Should(BeNil())
-			Expect(finalBalance - initialBalance).Should(Equal(int64(10000)))
-		})
-
-		It("should deposit 50000 SAT to the contract address", func() {
-			_, payToContractPublicKey, contractAddress := getContractDetails(secret)
-			mainAccount, secondaryAccount := getAccounts()
-			initialBalance, err := secondaryAccount.Balance(context.Background(), contractAddress.EncodeAddress(), 0)
-			Expect(err).Should(BeNil())
-			// building a transaction to transfer bitcoin to the secondary address
-			_, _, err = mainAccount.SendTransaction(
-				context.Background(),
-				nil,
-				Fast, // fee
-				nil,
-				func(msgtx *wire.MsgTx) bool {
-					funded, val, err := mainAccount.ScriptFunded(context.Background(), contractAddress.EncodeAddress(), 50000)
-					if err != nil {
-						return false
-					}
-					if !funded {
-						msgtx.AddTxOut(wire.NewTxOut(50000-val, payToContractPublicKey))
-					}
-					return !funded
-				},
-				nil,
-				func(msgtx *wire.MsgTx) bool {
-					funded, _, err := mainAccount.ScriptFunded(context.Background(), contractAddress.EncodeAddress(), 50000)
-					if err != nil {
-						return false
-					}
-					return funded
-				},
-				false,
-			)
-			Expect(err).Should(BeNil())
-			finalBalance, err := secondaryAccount.Balance(context.Background(), contractAddress.EncodeAddress(), 0)
-			Expect(err).Should(BeNil())
-			Expect(finalBalance - initialBalance).Should(Equal(int64(50000)))
-		})
-
-		It("should withdraw 50000 SAT from the contract address", func() {
-			contract, _, contractAddress := getContractDetails(secret)
-			_, secondaryAccount := getAccounts()
-			initialBalance, err := secondaryAccount.Balance(context.Background(), contractAddress.EncodeAddress(), 0)
-			Expect(err).Should(BeNil())
-			secondaryAddress, err := secondaryAccount.Address()
-			Expect(err).Should(BeNil())
-			P2PKHScript, err := txscript.PayToAddrScript(secondaryAddress)
-			Expect(err).Should(BeNil())
-			// building a transaction to transfer bitcoin to the secondary address
-			_, _, err = secondaryAccount.SendTransaction(
-				context.Background(),
-				contract,
-				Fast, // fee
-				nil,
-				func(msgtx *wire.MsgTx) bool {
-					redeemed, val, err := secondaryAccount.ScriptRedeemed(context.Background(), contractAddress.EncodeAddress(), 50000)
-					if err != nil {
-						return false
-					}
-					if !redeemed {
-						msgtx.AddTxOut(wire.NewTxOut(val, P2PKHScript))
-					}
-					return !redeemed
-				},
-				func(builder *txscript.ScriptBuilder) {
-					builder.AddData(secret[:])
-				},
-				func(msgtx *wire.MsgTx) bool {
-					spent, err := secondaryAccount.ScriptSpent(context.Background(), contractAddress.EncodeAddress())
-					if err != nil {
-						return false
-					}
-					return spent
-				},
-				true,
-			)
-			Expect(err).Should(BeNil())
-			finalBalance, err := secondaryAccount.Balance(context.Background(), contractAddress.EncodeAddress(), 0)
-			Expect(err).Should(BeNil())
-			Expect(initialBalance - finalBalance).Should(Equal(int64(50000)))
-		})
-=======
 			It("should get the balance of an address", func() {
 				mainAccount, _ := getAccounts(client)
 				addr, err := mainAccount.Address()
@@ -301,7 +199,6 @@
 				Expect(err).Should(BeNil())
 				Expect(finalBalance - initialBalance).Should(Equal(int64(50000)))
 			})
->>>>>>> eadc3742
 
 			It("should withdraw 50000 SAT from the contract address", func() {
 				_, secondaryAccount := getAccounts(client)
